--- conflicted
+++ resolved
@@ -51,10 +51,6 @@
             cluster_backend=enterprise_cluster_backend,
             extra_config=extra_config,
             log_output_live=True,
-<<<<<<< HEAD
-            superuser_password=superuser_password,
-=======
->>>>>>> ac8bcbbd
         ) as cluster:
             # No error is raised with a successful command.
             cluster.run_integration_tests(
