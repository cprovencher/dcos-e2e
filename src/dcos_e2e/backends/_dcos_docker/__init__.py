--- conflicted
+++ resolved
@@ -12,12 +12,8 @@
 from pathlib import Path
 from shutil import copyfile, copytree, ignore_patterns, rmtree
 from tempfile import TemporaryDirectory
-<<<<<<< HEAD
 from textwrap import dedent
-from typing import Any, Dict, Optional, Set, Type
-=======
 from typing import Any, Dict, List, Optional, Set, Type, Union
->>>>>>> 31cb8f89
 
 import docker
 import yaml
@@ -307,38 +303,8 @@
         installer_ctr = '{unique}-installer'.format(unique=unique)
         installer_port = _get_open_port()
 
-        variables = {
-<<<<<<< HEAD
-            # Some platforms support systemd and some do not.
-            # Disabling support makes all platforms consistent in this aspect.
-            'MESOS_SYSTEMD_ENABLE_SUPPORT': 'false',
-            # Number of nodes.
-            'MASTERS': str(masters),
-            'AGENTS': str(agents),
-            'PUBLIC_AGENTS': str(public_agents),
-            # Container names.
-            'MASTER_CTR': self._master_prefix,
-            'AGENT_CTR': self._agent_prefix,
-            'PUBLIC_AGENT_CTR': self._public_agent_prefix,
-            'CUSTOM_MASTER_VOLUMES': ' '.join(master_mounts),
-            'NODE_VOLUMES': ' '.join(node_mounts),
-            # These are empty because they are already in `NODE_VOLUMES`, as
-            # done in `make install`.
-            'BOOTSTRAP_VOLUMES': '',
-=======
-            # This version of Docker supports `overlay2`.
-            'DOCKER_VERSION': '1.13.1',
-            'DOCKER_STORAGEDRIVER': storage_driver,
->>>>>>> 31cb8f89
-        }  # type: Dict[str, str]
-
-        make_args = []
-        for key, value in variables.items():
-            set_variable = '{key}={value}'.format(key=key, value=value)
-            make_args.append(set_variable)
-
         run_subprocess(
-            args=['make'] + make_args + ['build-base'],
+            args=['make', 'build-base'],
             cwd=str(self._path),
             log_output_live=self.log_output_live,
         )
