"""
Helpers for interacting with DC/OS Docker.
"""

import inspect
import os
import socket
<<<<<<< HEAD
import time
=======
import stat
>>>>>>> aee1aa6a
import uuid
from ipaddress import IPv4Address
from pathlib import Path
from shutil import copyfile, copytree, ignore_patterns, rmtree
from tempfile import TemporaryDirectory
from typing import Any, Dict, List, Optional, Set, Type, Union

import docker
import yaml
from cryptography.hazmat.primitives import serialization
from cryptography.hazmat.primitives.asymmetric import rsa
from cryptography.hazmat.backends import default_backend
from passlib.hash import sha512_crypt

from dcos_e2e._common import run_subprocess
from dcos_e2e.backends._base_classes import ClusterBackend, ClusterManager
from dcos_e2e.node import Node


def _get_open_port() -> int:
    """
    Return a free port.
    """
    host = ''
    with socket.socket(socket.AF_INET, socket.SOCK_STREAM) as new_socket:
        new_socket.bind((host, 0))
        new_socket.listen(1)
        return int(new_socket.getsockname()[1])


class DCOS_Docker(ClusterBackend):  # pylint: disable=invalid-name
    """
    A record of a DC/OS Docker backend which can be used to create clusters.
    """

    def __init__(self, workspace_dir: Optional[Path] = None) -> None:
        """
        Create a configuration for a DC/OS Docker cluster backend.

        Args:
            workspace_dir: The directory in which large temporary files will be
                created. These files will be deleted at the end of a test run.
                This is equivalent to `dir` in
                https://docs.python.org/3/library/tempfile.html#tempfile.TemporaryDirectory  # noqa

        Attributes:
            dcos_docker_path: The path to a clone of DC/OS Docker.
                This clone will be used to create the cluster.
            workspace_dir: The directory in which large temporary files will be
                created. These files will be deleted at the end of a test run.
        """
        current_file = inspect.stack()[0][1]
        current_parent = Path(os.path.abspath(current_file)).parent
        self.dcos_docker_path = current_parent / 'dcos_docker'
        self.workspace_dir = workspace_dir

    @property
    def cluster_cls(self) -> Type['DCOS_Docker_Cluster']:
        """
        Return the `ClusterManager` class to use to create and manage a
        cluster.
        """
        return DCOS_Docker_Cluster

    @property
    def supports_destruction(self) -> bool:
        """
        DC/OS Docker clusters can be destroyed.
        """
        return True


class DCOS_Docker_Cluster(ClusterManager):  # pylint: disable=invalid-name
    """
    A record of a DC/OS Docker cluster.
    """

    def __init__(  # noqa: E501 pylint: disable=super-init-not-called,too-many-statements,too-many-branches,wrong-spelling-in-comment
        self,
        generate_config_path: Optional[Path],
        masters: int,
        agents: int,
        public_agents: int,
        extra_config: Dict[str, Any],
        log_output_live: bool,
        files_to_copy_to_installer: Dict[Path, Path],
        files_to_copy_to_masters: Dict[Path, Path],
        cluster_backend: DCOS_Docker,
    ) -> None:
        """
        Create a DC/OS Docker cluster.

        Args:
            generate_config_path: The path to a build artifact to install.
            masters: The number of master nodes to create.
            agents: The number of agent nodes to create.
            public_agents: The number of public agent nodes to create.
            extra_config: DC/OS Docker comes with a "base" configuration.
                This dictionary can contain extra installation configuration
                variables.
            log_output_live: If `True`, log output of subprocesses live.
                If `True`, stderr is merged into stdout in the return value.
            files_to_copy_to_installer: A mapping of host paths to paths on
                the installer node. These are files to copy from the host to
                the installer node before installing DC/OS. Currently on DC/OS
                Docker the only supported paths on the installer are in the
                `/genconf` directory.
            files_to_copy_to_masters: A mapping of host paths to paths on the
                master nodes. These are files to copy from the host to
                the master nodes before installing DC/OS. On DC/OS Docker the
                files are mounted, read only, to the masters.
            cluster_backend: Details of the specific DC/OS Docker backend to
                use.

        Raises:
            ValueError: There is no file at `generate_config_path`.
            CalledProcessError: The step to create and install containers
                exited with a non-zero code.
        """
        if generate_config_path is None or not generate_config_path.exists():
            raise ValueError()

        self.log_output_live = log_output_live

        # To avoid conflicts, we use random container names.
        # We use the same random string for each container in a cluster so
        # that they can be associated easily.
        #
        # Starting with "dcos-e2e" allows `make clean` to remove these and
        # only these containers.
        unique = 'dcos-e2e-{random}'.format(random=uuid.uuid4())

        # We create a new instance of DC/OS Docker and we work in this
        # directory.
        # This helps running tests in parallel without conflicts and it
        # reduces the chance of side-effects affecting sequential tests.
        self._path = Path(
            TemporaryDirectory(
                suffix=unique,
                dir=(
                    str(cluster_backend.workspace_dir)
                    if cluster_backend.workspace_dir else None
                ),
            ).name
        )

        copytree(
            src=str(cluster_backend.dcos_docker_path),
            dst=str(self._path),
            # If there is already a config, we do not copy it as it will be
            # overwritten and therefore copying it is wasteful.
            ignore=ignore_patterns('dcos_generate_config.sh'),
        )

        self._path = self._path.resolve()

        # Files in the DC/OS Docker directory's `genconf` directory are mounted
        # to the installer at `/genconf`.
        # Therefore, every file which we want to copy to `/genconf` on the
        # installer is put into the genconf directory in DC/OS Docker.
        # The way to fix this if we want to be able to put files anywhere is
        # to add an variable to `dcos_generate_config.sh.in` which allows
        # `-v` mounts.
        # Then `INSTALLER_MOUNTS` can be added to DC/OS Docker.
        genconf_dir = self._path / 'genconf'
        # We wrap these in `Path` to work around
        # https://github.com/PyCQA/pylint/issues/224.
        Path(genconf_dir).mkdir(exist_ok=True)
        genconf_dir = Path(genconf_dir).resolve()
        genconf_dir_src = self._path / 'genconf.src'
        include_dir = self._path / 'include'
        include_dir_src = self._path / 'include.src'
        certs_dir = include_dir / 'certs'
        certs_dir.mkdir(parents=True)
        ssh_dir = include_dir / 'ssh'
        ssh_dir.mkdir(parents=True)
        sbin_dir_src = include_dir_src / 'sbin'
        sbin_dir = include_dir / 'sbin'
        sbin_dir.mkdir(parents=True)

        ip_detect = genconf_dir / 'ip-detect'

        copyfile(
            src=str(genconf_dir_src / 'ip-detect'),
            dst=str(ip_detect),
        )
        ip_detect_stat_info = os.stat(path=str(ip_detect))
        os.chmod(
            path=str(ip_detect),
            mode=ip_detect_stat_info.st_mode | stat.S_IEXEC,
        )

        dcos_postflight = sbin_dir / 'dcos-postflight'

        copyfile(
            src=str(sbin_dir_src / 'dcos-postflight'),
            dst=str(dcos_postflight),
        )
        dcos_postflight_stat_info = os.stat(path=str(dcos_postflight))
        dcos_postflight.chmod(
            mode=dcos_postflight_stat_info.st_mode | stat.S_IEXEC,
        )

        rsa_key_pair = rsa.generate_private_key(
            backend=default_backend(),
            public_exponent=65537,
            key_size=2048,
        )

        public_key = rsa_key_pair.public_key().public_bytes(
            serialization.Encoding.OpenSSH,
            serialization.PublicFormat.OpenSSH,
        )

        private_key = rsa_key_pair.private_bytes(
            encoding=serialization.Encoding.PEM,
            format=serialization.PrivateFormat.TraditionalOpenSSL,
            encryption_algorithm=serialization.NoEncryption(),
        )

        public_key_file = ssh_dir / 'id_rsa.pub'
        private_key_file = ssh_dir / 'id_rsa'
        public_key_file.write_bytes(data=public_key)
        private_key_file.write_bytes(data=private_key)
        private_key_file.chmod(mode=stat.S_IRUSR)

        for host_path, installer_path in files_to_copy_to_installer.items():
            relative_installer_path = installer_path.relative_to('/genconf')
            destination_path = genconf_dir / relative_installer_path
            copyfile(src=str(host_path), dst=str(destination_path))

        custom_master_volumes = []
        for host_path, master_path in files_to_copy_to_masters.items():
            # The volume is mounted `read-write` because certain processes
            # change the content or permission of the files on the volume.
            mount = '{host_path}:{master_path}:rw'.format(
                host_path=host_path.absolute(),
                master_path=master_path,
            )
            custom_master_volumes.append(mount)

        # Only overlay, overlay2, and aufs storage drivers are supported.
        # This chooses the overlay2 driver if the host's driver is not
        # supported for speed reasons.
        client = docker.from_env(version='auto')
        host_driver = client.info()['Driver']
        storage_driver = host_driver if host_driver in (
            'overlay', 'overlay2', 'aufs'
        ) else 'overlay2'

        self._master_prefix = '{unique}-master-'.format(unique=unique)
        self._agent_prefix = '{unique}-agent-'.format(unique=unique)
        self._public_agent_prefix = '{unique}-pub-agent-'.format(unique=unique)

        bootstrap_genconf_path = genconf_dir / 'serve'
        # We wrap this in `Path` to work around
        # https://github.com/PyCQA/pylint/issues/224.
        Path(bootstrap_genconf_path).mkdir()
        bootstrap_tmp_path = Path('/opt/dcos_install_tmp')

        # See https://success.docker.com/KBase/Different_Types_of_Volumes
        # for a definition of different types of volumes.
        node_tmpfs_mounts = {
            '/run': 'rw,exec,nosuid,size=2097152k',
            '/tmp': 'rw,exec,nosuid,size=2097152k',
        }

        installer_ctr = '{unique}-installer'.format(unique=unique)
        installer_port = _get_open_port()

        variables = {
            # This version of Docker supports `overlay2`.
            'DOCKER_VERSION': '1.13.1',
            'DOCKER_STORAGEDRIVER': storage_driver,
            # Number of nodes.
            'MASTERS': str(masters),
            'AGENTS': str(agents),
            'PUBLIC_AGENTS': str(public_agents),
            # Container names.
            'MASTER_CTR': self._master_prefix,
            'AGENT_CTR': self._agent_prefix,
            'PUBLIC_AGENT_CTR': self._public_agent_prefix,
<<<<<<< HEAD
            'DCOS_GENERATE_CONFIG_PATH': str(generate_config_path),
=======
            'CUSTOM_MASTER_VOLUMES': ' '.join(master_mounts),
            'NODE_VOLUMES': ' '.join(node_mounts),
            # These are empty because they are already in `NODE_VOLUMES`, as
            # done in `make install`.
            'BOOTSTRAP_VOLUMES': '',
>>>>>>> aee1aa6a
        }  # type: Dict[str, str]

        make_args = []
        for key, value in variables.items():
            # See https://stackoverflow.com/a/7860705 for details on escaping
            # Make variables.
            escaped_value = value.replace('$', '$$')
            escaped_value = escaped_value.replace('#', '\\#')
            set_variable = '{key}={value}'.format(key=key, value=escaped_value)
            make_args.append(set_variable)

        run_subprocess(
<<<<<<< HEAD
            args=['make'] + make_args + ['build'],
=======
            args=['make'] + make_args + ['build-base-docker'],
>>>>>>> aee1aa6a
            cwd=str(self._path),
            log_output_live=self.log_output_live,
        )

<<<<<<< HEAD
        for master_number in range(1, masters + 1):
            node_mounts = [
                '{host_path}:/var/lib/docker'.format(
                    host_path=self._path / str(uuid.uuid4()),
                ),
                '{host_path}:/opt'.format(
                    host_path=self._path / str(uuid.uuid4()),
                ),
                '{certs_host}:{certs_node}'.format(
                    certs_host=certs_dir.resolve(),
                    certs_node='/etc/docker/certs.d',
                ),
                '{bootstrap_genconf_path}:{bootstrap_tmp_path}:ro'.format(
                    bootstrap_genconf_path=bootstrap_genconf_path,
                    bootstrap_tmp_path=bootstrap_tmp_path,
                ),
            ]
            self._start_dcos_container(
                container_base_name=self._master_prefix,
                container_number=master_number,
                dcos_num_masters=masters,
                dcos_num_agents=agents + public_agents,
                volumes=node_mounts + custom_master_volumes,
                tmpfs=node_tmpfs_mounts,
            )

        for agent_number in range(1, agents + 1):
            node_mounts = [
                '{host_path}:/var/lib/docker'.format(
                    host_path=self._path / str(uuid.uuid4()),
                ),
                '{host_path}:/opt'.format(
                    host_path=self._path / str(uuid.uuid4()),
                ),
                '{certs_host}:{certs_node}'.format(
                    certs_host=certs_dir.resolve(),
                    certs_node='/etc/docker/certs.d',
                ),
                '{bootstrap_genconf_path}:{bootstrap_tmp_path}:ro'.format(
                    bootstrap_genconf_path=bootstrap_genconf_path,
                    bootstrap_tmp_path=bootstrap_tmp_path,
                ),
            ]

            agent_only_mounts = [
                '{host_path}:/var/lib/mesos/slave'.format(
                    host_path=self._path / str(uuid.uuid4()),
                ),
                '/sys/fs/cgroup:/sys/fs/cgroup:ro',
            ]

            agent_mounts = node_mounts + agent_only_mounts
            self._start_dcos_container(
                container_base_name=self._agent_prefix,
                container_number=agent_number,
                dcos_num_masters=masters,
                dcos_num_agents=agents + public_agents,
                volumes=agent_mounts,
                tmpfs=node_tmpfs_mounts,
            )

        for public_agent_number in range(1, public_agents + 1):
            node_mounts = [
                '{host_path}:/var/lib/docker'.format(
                    host_path=self._path / str(uuid.uuid4()),
                ),
                '{host_path}:/opt'.format(
                    host_path=self._path / str(uuid.uuid4()),
                ),
                '{certs_host}:{certs_node}'.format(
                    certs_host=certs_dir.resolve(),
                    certs_node='/etc/docker/certs.d',
                ),
                '{bootstrap_genconf_path}:{bootstrap_tmp_path}:ro'.format(
                    bootstrap_genconf_path=bootstrap_genconf_path,
                    bootstrap_tmp_path=bootstrap_tmp_path,
                ),
            ]

            agent_only_mounts = [
                '{host_path}:/var/lib/mesos/slave'.format(
                    host_path=self._path / str(uuid.uuid4()),
                ),
                '/sys/fs/cgroup:/sys/fs/cgroup:ro',
            ]

            agent_mounts = node_mounts + agent_only_mounts
            self._start_dcos_container(
                container_base_name=self._public_agent_prefix,
                container_number=public_agent_number,
                dcos_num_masters=masters,
                dcos_num_agents=agents + public_agents,
                volumes=agent_mounts,
                tmpfs=node_tmpfs_mounts,
=======
        client.images.build(
            path=str(self._path),
            rm=True,
            forcerm=True,
            tag='mesosphere/dcos-docker',
        )

        for target in [
            'master',
            'agent',
            'public_agent',
        ]:
            run_subprocess(
                args=['make'] + make_args + [target],
                cwd=str(self._path),
                log_output_live=self.log_output_live,
>>>>>>> aee1aa6a
            )

        assert len(self.agents) == agents
        assert len(self.public_agents) == public_agents
        assert len(self.masters) == masters

        superuser_password = 'admin'
        superuser_password_hash = sha512_crypt.hash(superuser_password)
        config_file_path = genconf_dir / 'config.yaml'
        config_body_dict = {
            'agent_list': [str(agent.ip_address) for agent in self.agents],
            'public_agent_list': [
                str(public_agent.ip_address)
                for public_agent in self.public_agents
            ],
            'bootstrap_url':
            'file://' + str(bootstrap_tmp_path),
            'cluster_name':
            'DCOS',
            'exhibitor_storage_backend':
            'static',
            'master_discovery':
            'static',
            'master_list': [str(master.ip_address) for master in self.masters],
            'process_timeout':
            10000,
            'resolvers': ['8.8.8.8'],
            'ssh_port':
            22,
            'ssh_user':
            'root',
            'superuser_password_hash':
            superuser_password_hash,
            'superuser_username':
            'admin',
            'platform':
            'docker',
            'check_time':
            'false',
        }

        config_body_dict.update(extra_config)
        config_body = yaml.dump(
            data=config_body_dict,
            default_flow_style=False,
        )

        Path(config_file_path).write_text(config_body)

        genconf_args = [
            'bash',
            str(generate_config_path),
            '--offline',
            '-v',
            '--genconf',
        ]

        run_subprocess(
            args=genconf_args,
            env={
                'PORT': str(installer_port),
                'DCOS_INSTALLER_CONTAINER_NAME': installer_ctr,
            },
            log_output_live=self.log_output_live,
            cwd=str(self._path),
        )

        for master_number in range(1, masters + 1):
            self._run_dcos_install_in_container(
                container_base_name=self._master_prefix,
                container_number=master_number,
                role='master',
            )

        for agent_number in range(1, agents + 1):
            self._run_dcos_install_in_container(
                container_base_name=self._agent_prefix,
                container_number=agent_number,
                role='slave',
            )

        for public_agent_number in range(1, public_agents + 1):
            self._run_dcos_install_in_container(
                container_base_name=self._public_agent_prefix,
                container_number=public_agent_number,
                role='slave_public',
            )

        for node in {*self.masters, *self.agents, *self.public_agents}:
            # Remove stray file that prevents non-root SSH.
            # https://ubuntuforums.org/showthread.php?t=2327330
            node.run_as_root(args=['rm', '-f', '/run/nologin'])

    def _start_dcos_container(
        self,
        container_base_name: str,
        container_number: int,
        volumes: Union[Dict[str, Dict[str, str]], List[str]],
        tmpfs: Dict[str, str],
        dcos_num_masters: int,
        dcos_num_agents: int,
    ) -> None:
        """
        Start a master, agent or public agent container.
        In this container, start Docker and `sshd`.

        Run Mesos without `systemd` support. This is not supported by DC/OS.
        See https://jira.mesosphere.com/browse/DCOS_OSS-1131.

        Args:
            container_base_name: The start of the container name.
            container_number: The end of the container name.
            volumes: See `volumes` on
                http://docker-py.readthedocs.io/en/latest/containers.html.
            tmpfs: See `tmpfs` on
                http://docker-py.readthedocs.io/en/latest/containers.html.
            dcos_num_masters: The number of master nodes expected to be in the
                cluster once it has been created.
            dcos_num_agents: The number of agent nodes (agent and public
                agents) expected to be in the cluster once it has been created.
        """
        docker_image = 'mesosphere/dcos-docker'
        registry_host = 'registry.local'
        if self.masters:
            first_master = next(iter(self.masters))
            extra_host_ip_address = str(first_master.ip_address)
        else:
            extra_host_ip_address = '127.0.0.1'
        hostname = container_base_name + str(container_number)
        environment = {
            'container': hostname,
            'DCOS_NUM_MASTERS': dcos_num_masters,
            'DCOS_NUM_AGENTS': dcos_num_agents,
        }
        extra_hosts = {registry_host: extra_host_ip_address}

        client = docker.from_env(version='auto')
        container = client.containers.run(
            name=hostname,
            privileged=True,
            detach=True,
            tty=True,
            environment=environment,
            hostname=hostname,
            extra_hosts=extra_hosts,
            image=docker_image,
            volumes=volumes,
            tmpfs=tmpfs,
        )

        disable_systemd_support_cmd = (
            "echo 'MESOS_SYSTEMD_ENABLE_SUPPORT=false' >> "
            '/var/lib/dcos/mesos-slave-common'
        )

        time.sleep(10)

        for cmd in [
            ['mkdir', '-p', '/var/lib/dcos'],
            ['/bin/bash', '-c', disable_systemd_support_cmd],
            ['systemctl', 'start', 'sshd.service'],
        ]:
            container.exec_run(cmd=cmd)

    def _run_dcos_install_in_container(
        self,
        container_base_name: str,
        container_number: int,
        role: str,
    ) -> None:
        """
        Run ``dcos_install.sh`` in a container.

        Args:
            container_base_name: The start of the container name.
            container_number: The end of the container name.
            role: One of 'master', 'slave', 'slave_public'.
        """
        client = docker.from_env(version='auto')
        container_name = container_base_name + str(container_number)
        container = client.containers.get(container_name)
        bootstrap_tmp_path = Path('/opt/dcos_install_tmp')
        dcos_install_path = bootstrap_tmp_path / 'dcos_install.sh'
        cmd = [
            '/bin/bash',
            str(dcos_install_path),
            '--no-block-dcos-setup',
            role,
        ]
        container.exec_run(cmd=cmd)

    def destroy(self) -> None:
        """
        Destroy all nodes in the cluster.
        """
        client = docker.from_env(version='auto')
        for prefix in (
            self._master_prefix,
            self._agent_prefix,
            self._public_agent_prefix,
        ):
            containers = client.containers.list(filters={'name': prefix})
            for container in containers:
                container.remove(v=True, force=True)

        rmtree(path=str(self._path), ignore_errors=True)

    def _nodes(self, container_base_name: str) -> Set[Node]:
        """
        Args:
            container_base_name: The start of the container names.

        Returns: ``Node``s corresponding to containers with names starting
            with ``container_base_name``.
        """
        client = docker.from_env(version='auto')
        filters = {'name': container_base_name}
        containers = client.containers.list(filters=filters)

        return set(
            Node(
                ip_address=IPv4Address(
                    container.attrs['NetworkSettings']['IPAddress']
                ),
                ssh_key_path=self._path / 'include' / 'ssh' / 'id_rsa',
            ) for container in containers
        )

    @property
    def masters(self) -> Set[Node]:
        """
        Return all DC/OS master ``Node``s.
        """
        return self._nodes(container_base_name=self._master_prefix)

    @property
    def agents(self) -> Set[Node]:
        """
        Return all DC/OS agent ``Node``s.
        """
        return self._nodes(container_base_name=self._agent_prefix)

    @property
    def public_agents(self) -> Set[Node]:
        """
        Return all DC/OS public agent ``Node``s.
        """
        return self._nodes(container_base_name=self._public_agent_prefix)<|MERGE_RESOLUTION|>--- conflicted
+++ resolved
@@ -5,11 +5,8 @@
 import inspect
 import os
 import socket
-<<<<<<< HEAD
+import stat
 import time
-=======
-import stat
->>>>>>> aee1aa6a
 import uuid
 from ipaddress import IPv4Address
 from pathlib import Path
@@ -292,15 +289,6 @@
             'MASTER_CTR': self._master_prefix,
             'AGENT_CTR': self._agent_prefix,
             'PUBLIC_AGENT_CTR': self._public_agent_prefix,
-<<<<<<< HEAD
-            'DCOS_GENERATE_CONFIG_PATH': str(generate_config_path),
-=======
-            'CUSTOM_MASTER_VOLUMES': ' '.join(master_mounts),
-            'NODE_VOLUMES': ' '.join(node_mounts),
-            # These are empty because they are already in `NODE_VOLUMES`, as
-            # done in `make install`.
-            'BOOTSTRAP_VOLUMES': '',
->>>>>>> aee1aa6a
         }  # type: Dict[str, str]
 
         make_args = []
@@ -313,16 +301,18 @@
             make_args.append(set_variable)
 
         run_subprocess(
-<<<<<<< HEAD
-            args=['make'] + make_args + ['build'],
-=======
             args=['make'] + make_args + ['build-base-docker'],
->>>>>>> aee1aa6a
             cwd=str(self._path),
             log_output_live=self.log_output_live,
         )
 
-<<<<<<< HEAD
+        client.images.build(
+            path=str(self._path),
+            rm=True,
+            forcerm=True,
+            tag='mesosphere/dcos-docker',
+        )
+
         for master_number in range(1, masters + 1):
             node_mounts = [
                 '{host_path}:/var/lib/docker'.format(
@@ -417,24 +407,6 @@
                 dcos_num_agents=agents + public_agents,
                 volumes=agent_mounts,
                 tmpfs=node_tmpfs_mounts,
-=======
-        client.images.build(
-            path=str(self._path),
-            rm=True,
-            forcerm=True,
-            tag='mesosphere/dcos-docker',
-        )
-
-        for target in [
-            'master',
-            'agent',
-            'public_agent',
-        ]:
-            run_subprocess(
-                args=['make'] + make_args + [target],
-                cwd=str(self._path),
-                log_output_live=self.log_output_live,
->>>>>>> aee1aa6a
             )
 
         assert len(self.agents) == agents
