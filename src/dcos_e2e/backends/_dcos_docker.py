"""
Helpers for interacting with DC/OS Docker.
"""

import socket
<<<<<<< HEAD
=======
import subprocess
>>>>>>> 37f73ff3
import uuid
from ipaddress import IPv4Address
from pathlib import Path
from shutil import copyfile, copytree, ignore_patterns, rmtree
from typing import Any, Dict, Set, Type

import docker
import yaml

from .._common import Node, run_subprocess
from ._base_classes import ClusterBackend, ClusterManager


def _get_open_port() -> int:
    """
    Return a free port.
    """
    host = ''
    # We ignore type hinting to avoid a bug in `typeshed`.
    # See https://github.com/python/typeshed/issues/1391.
    with socket.socket(  # type: ignore
        socket.AF_INET, socket.SOCK_STREAM
    ) as new_socket:
        new_socket.bind((host, 0))
        new_socket.listen(1)
        return new_socket.getsockname()[1]


def _get_open_port() -> int:
    """
    Return a free port.
    """
    host = ''
    # We ignore type hinting to avoid a bug in `typeshed`.
    # See https://github.com/python/typeshed/issues/1391.
    with socket.socket(  # type: ignore
        socket.AF_INET, socket.SOCK_STREAM
    ) as new_socket:
        new_socket.bind((host, 0))
        new_socket.listen(1)
        return new_socket.getsockname()[1]


class DCOS_Docker(ClusterBackend):  # pylint: disable=invalid-name
    """
    A record of a DC/OS Docker backend which can be used to create clusters.
    """

    def __init__(
        self,
        workspace_path: Path,
        generate_config_path: Path,
        dcos_docker_path: Path
    ) -> None:
        """
        Create a configuration for a DC/OS Docker cluster backend.

        Args:
            generate_config_path: The path to a build artifact to install.
            dcos_docker_path: The path to a clone of DC/OS Docker.
                This clone will be used to create the cluster.
            workspace_path: The directory to create large temporary files in.
                The files are cleaned up when the cluster is destroyed.

        Attributes:
            generate_config_path: The path to a build artifact to install.
            dcos_docker_path: The path to a clone of DC/OS Docker.
                This clone will be used to create the cluster.
            workspace_path: The directory to create large temporary files in.
                The files are cleaned up when the cluster is destroyed.
        """
        self.workspace_path = workspace_path
        self.generate_config_path = generate_config_path
        self.dcos_docker_path = dcos_docker_path

    @property
    def cluster_cls(self) -> Type['DCOS_Docker_Cluster']:
        """
        Return the `ClusterManager` class to use to create and manage a
        cluster.
        """
        return DCOS_Docker_Cluster


class DCOS_Docker_Cluster(ClusterManager):  # pylint: disable=invalid-name
    """
    A record of a DC/OS Docker cluster.
    """

    def __init__(  # pylint: disable=super-init-not-called
        self,
        masters: int,
        agents: int,
        public_agents: int,
        extra_config: Dict[str, Any],
        log_output_live: bool,
        files_to_copy_to_installer: Dict[Path, Path],
        files_to_copy_to_masters: Dict[Path, Path],
        cluster_backend: DCOS_Docker,
        superuser_username: str,
        superuser_password: str,
    ) -> None:
        """
        Create a DC/OS Docker cluster.

        Args:
            masters: The number of master nodes to create.
            agents: The number of agent nodes to create.
            public_agents: The number of public agent nodes to create.
            extra_config: DC/OS Docker comes with a "base" configuration.
                This dictionary can contain extra installation configuration
                variables.
            log_output_live: If `True`, log output of subprocesses live.
                If `True`, stderr is merged into stdout in the return value.
            files_to_copy_to_installer: A mapping of host paths to paths on
                the installer node. These are files to copy from the host to
                the installer node before installing DC/OS. Currently on DC/OS
                Docker the only supported paths on the installer are in the
                `/genconf` directory.
            files_to_copy_to_masters: A mapping of host paths to paths on the
                master nodes. These are files to copy from the host to
                the master nodes before installing DC/OS. On DC/OS Docker the
                files are mounted, read only, to the masters.
            cluster_backend: Details of the specific DC/OS Docker backend to
                use.
            superuser_username: The username of the cluster superuser.
            superuser_password: The password of the cluster superuser.
                Currently DC/OS Docker only supports "admin".

        Raises:
            ValueError: The given superuser password is not "admin".
        """
        if superuser_password != 'admin':
            raise ValueError(
                "The only superuser password which is supported by DC/OS "
                "Docker is 'admin'. "
                "See https://jira.mesosphere.com/browse/DCOS-16035."
            )
        self.log_output_live = log_output_live

        # To avoid conflicts, we use random container names.
        # We use the same random string for each container in a cluster so
        # that they can be associated easily.
        random = uuid.uuid4()

        # We create a new instance of DC/OS Docker and we work in this
        # directory.
        # This helps running tests in parallel without conflicts and it
        # reduces the chance of side-effects affecting sequential tests.
        workspace = cluster_backend.workspace_path
        self._path = workspace / 'dcos-docker-{random}'.format(random=random)

        copytree(
            src=str(cluster_backend.dcos_docker_path),
            dst=str(self._path),
            # If there is already a config, we do not copy it as it will be
            # overwritten and therefore copying it is wasteful.
            ignore=ignore_patterns('dcos_generate_config.sh'),
        )

        copyfile(
            src=str(cluster_backend.generate_config_path),
            dst=str(self._path / 'dcos_generate_config.sh'),
        )

        master_ctr = 'dcos-master-{random}-'.format(random=random)
        agent_ctr = 'dcos-agent-{random}-'.format(random=random)
        public_agent_ctr = 'dcos-public-agent-{random}-'.format(random=random)
        installer_ctr = 'dcos-installer-{random}-'.format(random=random)
        # Only overlay and aufs storage drivers are supported.
        # This chooses the aufs driver if the host's driver is not supported.
        # aufs was chosen as it is supported on the version of Docker on
        # Travis CI.
        client = docker.from_env(version='auto')
        host_driver = client.info()['Driver']
        storage_driver = host_driver if host_driver in (
            'overlay', 'aufs'
        ) else 'aufs'
        self._variables = {
            'DOCKER_STORAGEDRIVER': storage_driver,
            # Some platforms support systemd and some do not.
            # Disabling support makes all platforms consistent in this aspect.
            'MESOS_SYSTEMD_ENABLE_SUPPORT': 'false',
            # Number of nodes.
            'MASTERS': str(masters),
            'AGENTS': str(agents),
            'PUBLIC_AGENTS': str(public_agents),
            # Container names.
            'MASTER_CTR': master_ctr,
            'AGENT_CTR': agent_ctr,
            'PUBLIC_AGENT_CTR': public_agent_ctr,
            'INSTALLER_CTR': installer_ctr,
            'INSTALLER_PORT': str(_get_open_port()),
            'SUPERUSER_USERNAME': superuser_username,
            'SUPERUSER_PASSWORD': superuser_password,
        }  # type: Dict[str, str]

        if extra_config:
            self._variables['EXTRA_GENCONF_CONFIG'] = yaml.dump(
                data=extra_config,
                default_flow_style=False,
            )

        # Files in the DC/OS Docker directory's genconf directory are mounted
        # to the installer at `/genconf`.
        # Therefore, every file which we want to copy to `/genconf` on the
        # installer is put into the genconf directory in DC/OS Docker.
        for host_path, installer_path in files_to_copy_to_installer.items():
            relative_installer_path = installer_path.relative_to('/genconf')
            destination_path = self._path / 'genconf' / relative_installer_path
            copyfile(src=str(host_path), dst=str(destination_path))

        master_mounts = []
        for host_path, master_path in files_to_copy_to_masters.items():
            mount = '-v {host_path}:{master_path}:ro'.format(
                host_path=host_path,
                master_path=master_path,
            )
            master_mounts.append(mount)

        self._variables['MASTER_MOUNTS'] = ' '.join(master_mounts)
<<<<<<< HEAD
        self._make(target='all')
=======
        self._create_containers()

    @retry(exceptions=_ConflictingContainerError, delay=10, tries=30)
    def _create_containers(self) -> None:
        """
        Create containers for the cluster.

        Creating clusters involves creating temporary installer containers.
        These containers can conflict in name.
        If a conflict occurs, retry.
        This works around https://jira.mesosphere.com/browse/DCOS_OSS-1203.
        """
        # The error substring differs on different versions of Docker.
        conflict_error_substring = 'Conflict. The container name'
        other_conflict_error_substring = 'Conflict. The name'

        try:
            self._make(target='all')
        except subprocess.CalledProcessError as exc:
            # Handle error in stderr or stdout.
            # This is because if we log output live, stderr is redirected to
            # stdout.
            stderr = str(exc.stderr) + str(exc.stdout)
            conflict = conflict_error_substring in stderr
            conflict = conflict or other_conflict_error_substring in stderr
            if conflict:
                print(exc.stderr)
                raise _ConflictingContainerError()
            raise
>>>>>>> 37f73ff3

    def _make(self, target: str) -> None:
        """
        Run `make` in the DC/OS Docker directory using variables associated
        with this instance.

        Args:
            target: `make` target to run.

        Raises:
            CalledProcessError: The process exited with a non-zero code.
        """
        args = ['make'] + [
            '{key}={value}'.format(key=key, value=value)
            for key, value in self._variables.items()
        ] + [target]

        run_subprocess(
            args=args,
            cwd=str(self._path),
            log_output_live=self.log_output_live
        )

    def destroy(self) -> None:
        """
        Destroy all nodes in the cluster.
        """
        self._make(target='clean')
        rmtree(
            path=str(self._path),
            # Some files may be created in the container that we cannot clean
            # up.
            ignore_errors=True,
        )

    def _nodes(self, container_base_name: str, num_nodes: int) -> Set[Node]:
        """
        Args:
            container_base_name: The start of the container names.
            num_nodes: The number of nodes.

        Returns: ``Node``s corresponding to containers with names starting
            with ``container_base_name``.
        """
        client = docker.from_env(version='auto')
        nodes = set([])  # type: Set[Node]

        while len(nodes) < num_nodes:
            container_name = '{container_base_name}{number}'.format(
                container_base_name=container_base_name,
                number=len(nodes) + 1,
            )
            container = client.containers.get(container_name)
            ip_address = container.attrs['NetworkSettings']['IPAddress']
            node = Node(
                ip_address=IPv4Address(ip_address),
                ssh_key_path=self._path / 'include' / 'ssh' / 'id_rsa',
            )
            nodes.add(node)

        return nodes

    @property
    def masters(self) -> Set[Node]:
        """
        Return all DC/OS master ``Node``s.
        """
        return self._nodes(
            container_base_name=self._variables['MASTER_CTR'],
            num_nodes=int(self._variables['MASTERS']),
        )

    @property
    def agents(self) -> Set[Node]:
        """
        Return all DC/OS agent ``Node``s.
        """
        return self._nodes(
            container_base_name=self._variables['AGENT_CTR'],
            num_nodes=int(self._variables['AGENTS']),
        )

    @property
    def public_agents(self) -> Set[Node]:
        """
        Return all DC/OS public agent ``Node``s.
        """
        return self._nodes(
            container_base_name=self._variables['PUBLIC_AGENT_CTR'],
            num_nodes=int(self._variables['PUBLIC_AGENTS']),
        )<|MERGE_RESOLUTION|>--- conflicted
+++ resolved
@@ -3,10 +3,6 @@
 """
 
 import socket
-<<<<<<< HEAD
-=======
-import subprocess
->>>>>>> 37f73ff3
 import uuid
 from ipaddress import IPv4Address
 from pathlib import Path
@@ -228,39 +224,7 @@
             master_mounts.append(mount)
 
         self._variables['MASTER_MOUNTS'] = ' '.join(master_mounts)
-<<<<<<< HEAD
         self._make(target='all')
-=======
-        self._create_containers()
-
-    @retry(exceptions=_ConflictingContainerError, delay=10, tries=30)
-    def _create_containers(self) -> None:
-        """
-        Create containers for the cluster.
-
-        Creating clusters involves creating temporary installer containers.
-        These containers can conflict in name.
-        If a conflict occurs, retry.
-        This works around https://jira.mesosphere.com/browse/DCOS_OSS-1203.
-        """
-        # The error substring differs on different versions of Docker.
-        conflict_error_substring = 'Conflict. The container name'
-        other_conflict_error_substring = 'Conflict. The name'
-
-        try:
-            self._make(target='all')
-        except subprocess.CalledProcessError as exc:
-            # Handle error in stderr or stdout.
-            # This is because if we log output live, stderr is redirected to
-            # stdout.
-            stderr = str(exc.stderr) + str(exc.stdout)
-            conflict = conflict_error_substring in stderr
-            conflict = conflict or other_conflict_error_substring in stderr
-            if conflict:
-                print(exc.stderr)
-                raise _ConflictingContainerError()
-            raise
->>>>>>> 37f73ff3
 
     def _make(self, target: str) -> None:
         """
