"""
Helpers for interacting with DC/OS Docker.
"""

import socket
import subprocess
import uuid
from ipaddress import IPv4Address
from pathlib import Path
from shutil import copyfile, copytree, ignore_patterns, rmtree
from typing import Any, Dict, Set, Type

import docker
import yaml
from retry import retry

from .._common import Node, run_subprocess
from ._base_classes import ClusterBackend, ClusterManager


class _ConflictingContainerError(Exception):
    """
    Raised when an existing container conflicts with a container which will be
    created.
    """


def _get_open_port() -> int:
    """
    Return a free port.
    """
    host = ''
    # We ignore type hinting to avoid a bug in `typeshed`.
    # See https://github.com/python/typeshed/issues/1391.
    with socket.socket(  # type: ignore
        socket.AF_INET, socket.SOCK_STREAM
    ) as new_socket:
        new_socket.bind((host, 0))
        new_socket.listen(1)
        return new_socket.getsockname()[1]


class DCOS_Docker(ClusterBackend):  # pylint: disable=invalid-name
    """
    A record of a DC/OS Docker backend which can be used to create clusters.
    """

    def __init__(
        self,
        workspace_path: Path,
        generate_config_path: Path,
        dcos_docker_path: Path
    ) -> None:
        """
        Create a configuration for a DC/OS Docker cluster backend.

        Args:
            generate_config_path: The path to a build artifact to install.
            dcos_docker_path: The path to a clone of DC/OS Docker.
                This clone will be used to create the cluster.
            workspace_path: The directory to create large temporary files in.
                The files are cleaned up when the cluster is destroyed.

        Attributes:
            generate_config_path: The path to a build artifact to install.
            dcos_docker_path: The path to a clone of DC/OS Docker.
                This clone will be used to create the cluster.
            workspace_path: The directory to create large temporary files in.
                The files are cleaned up when the cluster is destroyed.
        """
        self.workspace_path = workspace_path
        self.generate_config_path = generate_config_path
        self.dcos_docker_path = dcos_docker_path

    @property
    def cluster_cls(self) -> Type['DCOS_Docker_Cluster']:
        """
        Return the `ClusterManager` class to use to create and manage a
        cluster.
        """
        return DCOS_Docker_Cluster


class DCOS_Docker_Cluster(ClusterManager):  # pylint: disable=invalid-name
    """
    A record of a DC/OS Docker cluster.
    """

    def __init__(  # pylint: disable=super-init-not-called
        self,
        masters: int,
        agents: int,
        public_agents: int,
        extra_config: Dict[str, Any],
        log_output_live: bool,
        files_to_copy_to_installer: Dict[Path, Path],
        files_to_copy_to_masters: Dict[Path, Path],
        cluster_backend: DCOS_Docker,
        superuser_username: str,
        superuser_password: str,
    ) -> None:
        """
        Create a DC/OS Docker cluster.

        Args:
            masters: The number of master nodes to create.
            agents: The number of agent nodes to create.
            public_agents: The number of public agent nodes to create.
            extra_config: DC/OS Docker comes with a "base" configuration.
                This dictionary can contain extra installation configuration
                variables.
            log_output_live: If `True`, log output of subprocesses live.
                If `True`, stderr is merged into stdout in the return value.
            files_to_copy_to_installer: A mapping of host paths to paths on
                the installer node. These are files to copy from the host to
                the installer node before installing DC/OS. Currently on DC/OS
                Docker the only supported paths on the installer are in the
                `/genconf` directory.
            files_to_copy_to_masters: A mapping of host paths to paths on the
                master nodes. These are files to copy from the host to
                the master nodes before installing DC/OS. On DC/OS Docker the
                files are mounted, read only, to the masters.
            cluster_backend: Details of the specific DC/OS Docker backend to
                use.
            superuser_username: The username of the cluster superuser.
            superuser_password: The password of the cluster superuser.
                Currently DC/OS Docker only supports "admin".

        Raises:
            ValueError: The given superuser password is not "admin".
        """
        if superuser_password != 'admin':
            raise ValueError(
                "The only superuser password which is supported by DC/OS "
                "Docker is 'admin'. "
                "See https://jira.mesosphere.com/browse/DCOS-16035."
            )
        self.log_output_live = log_output_live

        # To avoid conflicts, we use random container names.
        # We use the same random string for each container in a cluster so
        # that they can be associated easily.
        random = uuid.uuid4()

        # We create a new instance of DC/OS Docker and we work in this
        # directory.
        # This helps running tests in parallel without conflicts and it
        # reduces the chance of side-effects affecting sequential tests.
        workspace = cluster_backend.workspace_path
        self._path = workspace / 'dcos-docker-{random}'.format(random=random)

        copytree(
            src=str(cluster_backend.dcos_docker_path),
            dst=str(self._path),
            # If there is already a config, we do not copy it as it will be
            # overwritten and therefore copying it is wasteful.
            ignore=ignore_patterns('dcos_generate_config.sh'),
        )

        copyfile(
            src=str(cluster_backend.generate_config_path),
            dst=str(self._path / 'dcos_generate_config.sh'),
        )

        master_ctr = 'dcos-master-{random}-'.format(random=random)
        agent_ctr = 'dcos-agent-{random}-'.format(random=random)
        public_agent_ctr = 'dcos-public-agent-{random}-'.format(random=random)
<<<<<<< HEAD

        # Only overlay, overlay2, and aufs storage drivers are supported.
        # This chooses the overlay2 driver if the host's driver is not
        # supported for speed reasons.
=======
        installer_ctr = 'dcos-installer-{random}-'.format(random=random)
        # Only overlay and aufs storage drivers are supported.
        # This chooses the aufs driver if the host's driver is not supported.
        # aufs was chosen as it is supported on the version of Docker on
        # Travis CI.
>>>>>>> 37f73ff3
        client = docker.from_env(version='auto')
        host_driver = client.info()['Driver']
        storage_driver = host_driver if host_driver in (
            'overlay', 'overlay2', 'aufs'
        ) else 'overlay2'
        self._variables = {
            'DOCKER_STORAGEDRIVER': storage_driver,
            # Some platforms support systemd and some do not.
            # Disabling support makes all platforms consistent in this aspect.
            'MESOS_SYSTEMD_ENABLE_SUPPORT': 'false',
            # Number of nodes.
            'MASTERS': str(masters),
            'AGENTS': str(agents),
            'PUBLIC_AGENTS': str(public_agents),
            # Container names.
            'MASTER_CTR': master_ctr,
            'AGENT_CTR': agent_ctr,
            'PUBLIC_AGENT_CTR': public_agent_ctr,
            'INSTALLER_CTR': installer_ctr,
            'INSTALLER_PORT': str(_get_open_port()),
            'SUPERUSER_USERNAME': superuser_username,
            'SUPERUSER_PASSWORD': superuser_password,
        }  # type: Dict[str, str]

        if extra_config:
            self._variables['EXTRA_GENCONF_CONFIG'] = yaml.dump(
                data=extra_config,
                default_flow_style=False,
            )

        # Files in the DC/OS Docker directory's genconf directory are mounted
        # to the installer at `/genconf`.
        # Therefore, every file which we want to copy to `/genconf` on the
        # installer is put into the genconf directory in DC/OS Docker.
        for host_path, installer_path in files_to_copy_to_installer.items():
            relative_installer_path = installer_path.relative_to('/genconf')
            destination_path = self._path / 'genconf' / relative_installer_path
            copyfile(src=str(host_path), dst=str(destination_path))

        master_mounts = []
        for host_path, master_path in files_to_copy_to_masters.items():
            mount = '-v {host_path}:{master_path}:ro'.format(
                host_path=host_path,
                master_path=master_path,
            )
            master_mounts.append(mount)

        self._variables['MASTER_MOUNTS'] = ' '.join(master_mounts)
        self._create_containers()

    @retry(exceptions=_ConflictingContainerError, delay=10, tries=30)
    def _create_containers(self) -> None:
        """
        Create containers for the cluster.

        Creating clusters involves creating temporary installer containers.
        These containers can conflict in name.
        If a conflict occurs, retry.
        This works around https://jira.mesosphere.com/browse/DCOS_OSS-1203.
        """
        # The error substring differs on different versions of Docker.
        conflict_error_substring = 'Conflict. The container name'
        other_conflict_error_substring = 'Conflict. The name'

        try:
            self._make(target='all')
        except subprocess.CalledProcessError as exc:
            # Handle error in stderr or stdout.
            # This is because if we log output live, stderr is redirected to
            # stdout.
            stderr = str(exc.stderr) + str(exc.stdout)
            conflict = conflict_error_substring in stderr
            conflict = conflict or other_conflict_error_substring in stderr
            if conflict:
                print(exc.stderr)
                raise _ConflictingContainerError()
            raise

    def _make(self, target: str) -> None:
        """
        Run `make` in the DC/OS Docker directory using variables associated
        with this instance.

        Args:
            target: `make` target to run.

        Raises:
            CalledProcessError: The process exited with a non-zero code.
        """
        args = ['make'] + [
            '{key}={value}'.format(key=key, value=value)
            for key, value in self._variables.items()
        ] + [target]

        run_subprocess(
            args=args,
            cwd=str(self._path),
            log_output_live=self.log_output_live
        )

    def destroy(self) -> None:
        """
        Destroy all nodes in the cluster.
        """
        self._make(target='clean')
        rmtree(
            path=str(self._path),
            # Some files may be created in the container that we cannot clean
            # up.
            ignore_errors=True,
        )

    def _nodes(self, container_base_name: str, num_nodes: int) -> Set[Node]:
        """
        Args:
            container_base_name: The start of the container names.
            num_nodes: The number of nodes.

        Returns: ``Node``s corresponding to containers with names starting
            with ``container_base_name``.
        """
        client = docker.from_env(version='auto')
        nodes = set([])  # type: Set[Node]

        while len(nodes) < num_nodes:
            container_name = '{container_base_name}{number}'.format(
                container_base_name=container_base_name,
                number=len(nodes) + 1,
            )
            container = client.containers.get(container_name)
            ip_address = container.attrs['NetworkSettings']['IPAddress']
            node = Node(
                ip_address=IPv4Address(ip_address),
                ssh_key_path=self._path / 'include' / 'ssh' / 'id_rsa',
            )
            nodes.add(node)

        return nodes

    @property
    def masters(self) -> Set[Node]:
        """
        Return all DC/OS master ``Node``s.
        """
        return self._nodes(
            container_base_name=self._variables['MASTER_CTR'],
            num_nodes=int(self._variables['MASTERS']),
        )

    @property
    def agents(self) -> Set[Node]:
        """
        Return all DC/OS agent ``Node``s.
        """
        return self._nodes(
            container_base_name=self._variables['AGENT_CTR'],
            num_nodes=int(self._variables['AGENTS']),
        )

    @property
    def public_agents(self) -> Set[Node]:
        """
        Return all DC/OS public agent ``Node``s.
        """
        return self._nodes(
            container_base_name=self._variables['PUBLIC_AGENT_CTR'],
            num_nodes=int(self._variables['PUBLIC_AGENTS']),
        )<|MERGE_RESOLUTION|>--- conflicted
+++ resolved
@@ -165,18 +165,10 @@
         master_ctr = 'dcos-master-{random}-'.format(random=random)
         agent_ctr = 'dcos-agent-{random}-'.format(random=random)
         public_agent_ctr = 'dcos-public-agent-{random}-'.format(random=random)
-<<<<<<< HEAD
-
+        installer_ctr = 'dcos-installer-{random}-'.format(random=random)
         # Only overlay, overlay2, and aufs storage drivers are supported.
         # This chooses the overlay2 driver if the host's driver is not
         # supported for speed reasons.
-=======
-        installer_ctr = 'dcos-installer-{random}-'.format(random=random)
-        # Only overlay and aufs storage drivers are supported.
-        # This chooses the aufs driver if the host's driver is not supported.
-        # aufs was chosen as it is supported on the version of Docker on
-        # Travis CI.
->>>>>>> 37f73ff3
         client = docker.from_env(version='auto')
         host_driver = client.info()['Driver']
         storage_driver = host_driver if host_driver in (
