--- conflicted
+++ resolved
@@ -24,12 +24,9 @@
         masters: int=1,
         agents: int=1,
         public_agents: int=1,
-<<<<<<< HEAD
         custom_ca_key: Optional[Path]=None,
         genconf_extra_dir: Optional[Path]=None,
-=======
         log_output_live: bool=False,
->>>>>>> 2b42b544
     ) -> None:
         """
         Args:
@@ -38,14 +35,11 @@
             masters: The number of master nodes to create.
             agents: The number of agent nodes to create.
             public_agents: The number of public agent nodes to create.
-<<<<<<< HEAD
             custom_ca_key: A CA key to use as the cluster's root CA key.
             genconf_extra_dir: A directory with contents to put in the
                 `genconf` directory in the installer container.
-=======
             log_output_live: If `True`, log output of subprocesses live.
                 If `True`, stderr is merged into stdout in the return value.
->>>>>>> 2b42b544
         """
         self._backend = DCOS_Docker(
             masters=masters,
@@ -54,12 +48,9 @@
             extra_config=dict(extra_config or {}),
             generate_config_path=Path('/tmp/dcos_generate_config.sh'),
             dcos_docker_path=Path('/tmp/dcos-docker'),
-<<<<<<< HEAD
             custom_ca_key=custom_ca_key,
             genconf_extra_dir=genconf_extra_dir,
-=======
             log_output_live=log_output_live,
->>>>>>> 2b42b544
         )
         self._backend.postflight()
 
