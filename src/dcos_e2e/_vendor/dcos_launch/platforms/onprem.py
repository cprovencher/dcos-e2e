--- conflicted
+++ resolved
@@ -7,11 +7,7 @@
 
 import retrying
 from ...dcos_launch import util
-<<<<<<< HEAD
-from dcos_e2e._vendor.dcos_test_utils import onprem, ssh_client
-=======
 from ...dcos_test_utils import onprem, ssh_client
->>>>>>> d69de9c1
 
 log = logging.getLogger(__name__)
 
