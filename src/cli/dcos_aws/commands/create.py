--- conflicted
+++ resolved
@@ -166,11 +166,8 @@
         aws_key_pair=(key_name, private_key_path),
         workspace_dir=workspace_dir,
         aws_region=aws_region,
-<<<<<<< HEAD
         aws_cloudformation_stack_name=aws_cloudformation_stack_name,
-=======
         linux_distribution=LINUX_DISTRIBUTIONS[linux_distribution],
->>>>>>> c6a88828
     )
     ssh_user = {
         Distribution.CENTOS_7: 'centos',
