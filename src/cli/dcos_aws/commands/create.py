--- conflicted
+++ resolved
@@ -184,7 +184,9 @@
     workspace_dir.mkdir(parents=True)
     ssh_keypair_dir = workspace_dir / 'ssh'
     ssh_keypair_dir.mkdir(parents=True)
-    key_name = 'dcos-e2e-{random}'.format(random=uuid.uuid4().hex)
+    random_name = 'dcos-e2e-{random}'.format(random=uuid.uuid4().hex)
+    key_name = random_name
+    aws_cloudformation_stack_name = random_name
     public_key_path = ssh_keypair_dir / 'id_rsa.pub'
     private_key_path = ssh_keypair_dir / 'id_rsa'
     write_key_pair(
@@ -200,20 +202,7 @@
 
     doctor_message = 'Try `dcos-aws doctor` for troubleshooting help.'
     enterprise = bool(variant == 'enterprise')
-<<<<<<< HEAD
-    aws_cloudformation_stack_name = 'dcos-e2e-{random}'.format(
-        random=str(uuid.uuid4()),
-    )
-    cluster_backend = AWS(
-        aws_key_pair=(key_name, private_key_path),
-        workspace_dir=workspace_dir,
-        aws_region=aws_region,
-        aws_cloudformation_stack_name=aws_cloudformation_stack_name,
-        linux_distribution=LINUX_DISTRIBUTIONS[linux_distribution],
-    )
-=======
-
->>>>>>> 9f311d49
+
     ssh_user = {
         Distribution.CENTOS_7: 'centos',
         Distribution.COREOS: 'core',
@@ -231,6 +220,7 @@
         WORKSPACE_DIR_TAG_KEY: str(workspace_dir),
         KEY_NAME_TAG_KEY: key_name,
         VARIANT_TAG_KEY: 'ee' if enterprise else '',
+        CLOUDFORMATION_STACK_NAME_TAG_KEY: aws_cloudformation_stack_name,
         **custom_tag,
     }
 
@@ -277,72 +267,6 @@
         click.echo(doctor_message)
         sys.exit(exc.returncode)
 
-<<<<<<< HEAD
-    ec2_instances = ec2.instances.all()
-
-    cluster_id_tag = {
-        'Key': SSH_USER_TAG_KEY,
-        'Value': default_user,
-    }
-
-    ssh_user_tag = {
-        'Key': CLUSTER_ID_TAG_KEY,
-        'Value': cluster_id,
-    }
-
-    workspace_tag = {
-        'Key': WORKSPACE_DIR_TAG_KEY,
-        'Value': str(workspace_dir),
-    }
-
-    key_name_tag = {
-        'Key': KEY_NAME_TAG_KEY,
-        'Value': key_name,
-    }
-
-    variant_tag = {
-        'Key': VARIANT_TAG_KEY,
-        'Value': 'ee' if enterprise else '',
-    }
-
-    cloudformation_stack_name_tag = {
-        'Key': CLOUDFORMATION_STACK_NAME_TAG_KEY,
-        'Value': aws_cloudformation_stack_name,
-    }
-
-    for nodes, tag_value in (
-        (cluster.masters, NODE_TYPE_MASTER_TAG_VALUE),
-        (cluster.agents, NODE_TYPE_AGENT_TAG_VALUE),
-        (cluster.public_agents, NODE_TYPE_PUBLIC_AGENT_TAG_VALUE),
-    ):
-        if not nodes:
-            continue
-
-        node_public_ips = set(str(node.public_ip_address) for node in nodes)
-        instance_ids = [
-            instance.id for instance in ec2_instances
-            if instance.public_ip_address in node_public_ips
-        ]
-        role_tag = {
-            'Key': NODE_TYPE_TAG_KEY,
-            'Value': tag_value,
-        }
-
-        ec2.create_tags(
-            Resources=instance_ids,
-            Tags=[
-                cloudformation_stack_name_tag,
-                cluster_id_tag,
-                key_name_tag,
-                role_tag,
-                ssh_user_tag,
-                variant_tag,
-                workspace_tag,
-            ],
-        )
-
-=======
->>>>>>> 9f311d49
     nodes = {*cluster.masters, *cluster.agents, *cluster.public_agents}
     for node in nodes:
         if enable_selinux_enforcing:
