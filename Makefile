--- conflicted
+++ resolved
@@ -92,20 +92,4 @@
 	docker pull luca3m/sleep
 	# This is used for testing installation.
 	docker pull linuxbrew/linuxbrew
-<<<<<<< HEAD
-    docker pull python:3.6
-
-.PHONY: linux-package
-linux-package:
-	rm -rf dist/
-	rm -rf dcos-*.spec
-	docker run --rm -v $(CURDIR):/e2e --workdir /e2e python:3.6 bash -c " \
-		pip3 install -e .[packaging] && \
-		pyinstaller ./bin/dcos-docker --onefile && \
-		pyinstaller ./bin/dcos-vagrant --onefile && \
-		pyinstaller ./bin/dcos-aws --onefile \
-	"
-=======
-	# This is required for making Linux binaries
-	docker pull python:3.6
->>>>>>> 566daaeb
+	docker pull python:3.6