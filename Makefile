SHELL := /bin/bash -euxo pipefail

OSS_MASTER_ARTIFACT_URL := https://downloads.dcos.io/dcos/testing/master/dcos_generate_config.sh
OSS_1_9_ARTIFACT_URL := https://downloads.dcos.io/dcos/testing/1.9/dcos_generate_config.sh
OSS_1_10_ARTIFACT_URL := https://downloads.dcos.io/dcos/testing/1.10/dcos_generate_config.sh
OSS_1_11_ARTIFACT_URL := https://downloads.dcos.io/dcos/testing/1.11/dcos_generate_config.sh

OSS_MASTER_ARTIFACT_PATH := /tmp/dcos_generate_config.sh
OSS_1_9_ARTIFACT_PATH := /tmp/dcos_generate_config_1_9.sh
OSS_1_10_ARTIFACT_PATH := /tmp/dcos_generate_config_1_10.sh
OSS_1_11_ARTIFACT_PATH := /tmp/dcos_generate_config_1_11.sh

EE_MASTER_ARTIFACT_PATH := /tmp/dcos_generate_config.ee.sh
EE_1_9_ARTIFACT_PATH := /tmp/dcos_generate_config_1_9.ee.sh
EE_1_10_ARTIFACT_PATH := /tmp/dcos_generate_config_1_10.ee.sh
EE_1_11_ARTIFACT_PATH := /tmp/dcos_generate_config_1_11.ee.sh

# Treat Sphinx warnings as errors
SPHINXOPTS := -W

.PHONY: yapf
yapf:
	yapf \
	    --diff \
	    --recursive \
	    --exclude src/dcos_e2e/_vendor \
	    --exclude src/dcos_e2e/_version.py \
	    --exclude release/ \
	    --exclude versioneer.py \
	    .

.PHONY: mypy
mypy:
	mypy *.py src/ tests/ admin/

.PHONY: check-manifest
check-manifest:
	check-manifest .

.PHONY: doc8
doc8:
	doc8 .

.PHONY: flake8
flake8:
	flake8 .

.PHONY: isort
isort:
	isort --recursive --check-only

.PHONY: pip-extra-reqs
pip-extra-reqs:
	pip-extra-reqs src/

.PHONY: pip-missing-reqs
pip-missing-reqs:
	pip-missing-reqs src/

.PHONY: pydocstyle
pydocstyle:
	pydocstyle

.PHONY: pylint
pylint:
	pylint *.py src/ tests/ admin/

.PHONY: pyroma
pyroma:
	pyroma .

.PHONY: vulture
vulture:
<<<<<<< HEAD
	vulture --min-confidence 100 --exclude _vendor .
=======
	vulture . --min-confidence 100 --exclude src/dcos_e2e/_vendor/
>>>>>>> 9b639348

.PHONY: linkcheck
linkcheck:
	$(MAKE) -C docs linkcheck SPHINXOPTS=$(SPHINXOPTS)

.PHONY: spelling
spelling:
	$(MAKE) -C docs spelling SPHINXOPTS=$(SPHINXOPTS)


# Run various linting tools.
# We put each one in a different target so that we can run these in parallel with --jobs
.PHONY: lint
lint: \
    check-manifest \
    doc8 \
    flake8 \
    isort \
    linkcheck \
    mypy \
    pip-extra-reqs \
    pip-missing-reqs \
    pydocstyle \
    pylint \
    pyroma \
    spelling \
    vulture \
    yapf

# Attempt to clean leftovers by the test suite.
.PHONY: clean
clean:
	# Ignore errors in case there are no containers to remove.
	- docker stop $$(docker ps -a -q --filter="name=dcos-e2e") | :
	- docker rm --volumes $$(docker ps -a -q --filter="name=dcos-e2e") | :

# Fix some linting errors.
.PHONY: fix-lint
fix-lint:
	autoflake \
	    --in-place \
	    --recursive \
	    --remove-all-unused-imports \
	    --remove-unused-variables \
	    --expand-star-imports \
	    --exclude src/dcos_e2e/_vendor,src/dcos_e2e/_version.py,versioneer.py,release \
	    .
	yapf \
	    --in-place \
	    --recursive \
	    --exclude src/dcos_e2e/_vendor \
	    --exclude src/dcos_e2e/_version.py \
	    --exclude versioneer.py \
	    .
	isort --recursive --apply

.PHONY: clean-artifacts
clean-artifacts:
	rm -rf $(OSS_MASTER_ARTIFACT_PATH)
	rm -rf $(EE_MASTER_ARTIFACT_PATH)

.PHONY: download-artifacts
download-artifacts:
	curl -o $(OSS_MASTER_ARTIFACT_PATH) $(OSS_MASTER_ARTIFACT_URL)
	curl -o $(OSS_1_9_ARTIFACT_PATH) $(OSS_1_9_ARTIFACT_URL)
	curl -o $(OSS_1_10_ARTIFACT_PATH) $(OSS_1_10_ARTIFACT_URL)
	curl -o $(OSS_1_11_ARTIFACT_PATH) $(OSS_1_11_ARTIFACT_URL)
	if [ -n "$(EE_MASTER_ARTIFACT_URL)" ]; then curl -o $(EE_MASTER_ARTIFACT_PATH) $(EE_MASTER_ARTIFACT_URL); fi
	if [ -n "$(EE_1_9_ARTIFACT_URL)" ]; then curl -o $(EE_1_9_ARTIFACT_PATH) $(EE_1_9_ARTIFACT_URL); fi
	if [ -n "$(EE_1_10_ARTIFACT_URL)" ]; then curl -o $(EE_1_10_ARTIFACT_PATH) $(EE_1_10_ARTIFACT_URL); fi
	if [ -n "$(EE_1_11_ARTIFACT_URL)" ]; then curl -o $(EE_1_11_ARTIFACT_PATH) $(EE_1_11_ARTIFACT_URL); fi

.PHONY: docs
docs:
	make -C docs clean html SPHINXOPTS=$(SPHINXOPTS)

.PHONY: open-docs
open-docs:
	open docs/build/html/index.html

# We pull Docker images before the tests start to catch any flakiness early.
# See https://jira.mesosphere.com/browse/DCOS_OSS-2120 for details of
# flakiness.
.PHONY: pull-images
pull-images:
	# These are the base images for operating systems used.
	docker pull ubuntu:xenial
	docker pull centos:7
	docker pull quay.io/shift/coreos:stable-1298.7.0
	# This is used by the ``dcos-docker doctor`` command.
	docker pull luca3m/sleep<|MERGE_RESOLUTION|>--- conflicted
+++ resolved
@@ -21,13 +21,13 @@
 .PHONY: yapf
 yapf:
 	yapf \
-	    --diff \
-	    --recursive \
-	    --exclude src/dcos_e2e/_vendor \
-	    --exclude src/dcos_e2e/_version.py \
-	    --exclude release/ \
-	    --exclude versioneer.py \
-	    .
+			--diff \
+			--recursive \
+			--exclude src/dcos_e2e/_vendor \
+			--exclude src/dcos_e2e/_version.py \
+			--exclude release/ \
+			--exclude versioneer.py \
+			.
 
 .PHONY: mypy
 mypy:
@@ -71,11 +71,7 @@
 
 .PHONY: vulture
 vulture:
-<<<<<<< HEAD
-	vulture --min-confidence 100 --exclude _vendor .
-=======
 	vulture . --min-confidence 100 --exclude src/dcos_e2e/_vendor/
->>>>>>> 9b639348
 
 .PHONY: linkcheck
 linkcheck:
@@ -90,20 +86,20 @@
 # We put each one in a different target so that we can run these in parallel with --jobs
 .PHONY: lint
 lint: \
-    check-manifest \
-    doc8 \
-    flake8 \
-    isort \
-    linkcheck \
-    mypy \
-    pip-extra-reqs \
-    pip-missing-reqs \
-    pydocstyle \
-    pylint \
-    pyroma \
-    spelling \
-    vulture \
-    yapf
+		check-manifest \
+		doc8 \
+		flake8 \
+		isort \
+		linkcheck \
+		mypy \
+		pip-extra-reqs \
+		pip-missing-reqs \
+		pydocstyle \
+		pylint \
+		pyroma \
+		spelling \
+		vulture \
+		yapf
 
 # Attempt to clean leftovers by the test suite.
 .PHONY: clean
@@ -116,20 +112,20 @@
 .PHONY: fix-lint
 fix-lint:
 	autoflake \
-	    --in-place \
-	    --recursive \
-	    --remove-all-unused-imports \
-	    --remove-unused-variables \
-	    --expand-star-imports \
-	    --exclude src/dcos_e2e/_vendor,src/dcos_e2e/_version.py,versioneer.py,release \
-	    .
+			--in-place \
+			--recursive \
+			--remove-all-unused-imports \
+			--remove-unused-variables \
+			--expand-star-imports \
+			--exclude src/dcos_e2e/_vendor,src/dcos_e2e/_version.py,versioneer.py,release \
+			.
 	yapf \
-	    --in-place \
-	    --recursive \
-	    --exclude src/dcos_e2e/_vendor \
-	    --exclude src/dcos_e2e/_version.py \
-	    --exclude versioneer.py \
-	    .
+			--in-place \
+			--recursive \
+			--exclude src/dcos_e2e/_vendor \
+			--exclude src/dcos_e2e/_version.py \
+			--exclude versioneer.py \
+			.
 	isort --recursive --apply
 
 .PHONY: clean-artifacts
