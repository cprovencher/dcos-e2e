--- conflicted
+++ resolved
@@ -119,17 +119,6 @@
                 default_flow_style=False,
             )
 
-        if generate_config_url:
-            self._variables['DCOS_GENERATE_CONFIG_URL'] = generate_config_url
-
-        if generate_config_path:
-            self._variables['DCOS_GENERATE_CONFIG_PATH'] = str(
-                generate_config_path)
-
-<<<<<<< HEAD
-=======
-        self._make(target='clean')
->>>>>>> 4225aacd
         self._make(target='all')
 
     def _make(self, target: str) -> None:
@@ -160,10 +149,7 @@
         """
         Destroy all nodes in the cluster.
         """
-<<<<<<< HEAD
         rmtree(path=self._variables['SSH_DIR'])
-=======
->>>>>>> 4225aacd
         self._make(target='clean')
 
     def _nodes(self, container_base_name: str, num_nodes: int) -> Set[_Node]:
