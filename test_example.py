from subprocess import CalledProcessError

import pytest

from .testtools import Cluster


class TestHarness:
    """
    Example tests which demonstrate the features of the test harness.
    """

    @pytest.fixture
    def path(self) -> str:
        return '/opt/mesosphere/etc/docker_credentials'

    def test_extend_config(self, path: str) -> None:
        """
        This example demonstrates that it is possible to create a cluster
        with an extended configuration file.

        See ``test_file_does_not_exist`` for evidence that the custom
        configuration is used.
        """
        config = {
            'cluster_docker_credentials': {
                'auths': {
                    'https://index.docker.io/v1/': {
                        'auth': 'redacted'
                    },
                },
            },
            'cluster_docker_credentials_enabled': True,
        }

        with Cluster(extra_config=config) as cluster:
            (master, ) = cluster.masters
            master.run_as_root(args=['test', '-f', path])

    def test_file_does_not_exist(self, path: str) -> None:
        """
        This example demonstrates that a non-0 return code from a command run
        on a node raises a ``CalledProcessError``.
        """
        with Cluster(extra_config={}) as cluster:
            (master, ) = cluster.masters
            with pytest.raises(CalledProcessError):
<<<<<<< HEAD
                master.run_as_root(args=['test', '-f', path])

    @pytest.mark.parametrize('security', ['disabled', 'permissive', 'strict'])
    def test_security(self, security: str) -> None:
        """
        Clusters can be created with any security setting.
        For DC/OS Enterprise, this requires
        https://github.com/dcos/dcos-docker/pull/34.
        For DC/OS OSS, this is not relevant.
        """
        config = {'security': security}
        with Cluster(extra_config=config):
            pass


class TestConcurrent:
    def test_one(self) -> None:
        with Cluster(extra_config={}):
            pass

    def test_two(self) -> None:
        with Cluster(extra_config={}):
            pass
=======
                master.run_as_root(args=['test', '-f', path])
>>>>>>> e9e4b249
<|MERGE_RESOLUTION|>--- conflicted
+++ resolved
@@ -45,20 +45,7 @@
         with Cluster(extra_config={}) as cluster:
             (master, ) = cluster.masters
             with pytest.raises(CalledProcessError):
-<<<<<<< HEAD
                 master.run_as_root(args=['test', '-f', path])
-
-    @pytest.mark.parametrize('security', ['disabled', 'permissive', 'strict'])
-    def test_security(self, security: str) -> None:
-        """
-        Clusters can be created with any security setting.
-        For DC/OS Enterprise, this requires
-        https://github.com/dcos/dcos-docker/pull/34.
-        For DC/OS OSS, this is not relevant.
-        """
-        config = {'security': security}
-        with Cluster(extra_config=config):
-            pass
 
 
 class TestConcurrent:
@@ -68,7 +55,4 @@
 
     def test_two(self) -> None:
         with Cluster(extra_config={}):
-            pass
-=======
-                master.run_as_root(args=['test', '-f', path])
->>>>>>> e9e4b249
+            pass